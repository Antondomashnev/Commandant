//
//  Command.swift
//  Commandant
//
//  Created by Justin Spahr-Summers on 2014-10-10.
//  Copyright (c) 2014 Carthage. All rights reserved.
//

import Foundation
import Result

/// Represents a subcommand that can be executed with its own set of arguments.
public protocol CommandProtocol {
	
	/// The command's options type.
	associatedtype Options: OptionsProtocol

	associatedtype ClientError: Error = Options.ClientError
	
	/// The action that users should specify to use this subcommand (e.g.,
	/// `help`).
	var verb: String { get }

	/// A human-readable, high-level description of what this command is used
	/// for.
	var function: String { get }

	/// Runs this subcommand with the given options.
	func run(_ options: Options) -> Result<(), ClientError>
}

/// A type-erased command.
public struct CommandWrapper<ClientError: Error> {
	public let verb: String
	public let function: String
	
	public let run: (ArgumentParser) -> Result<(), CommandantError<ClientError>>
	
	public let usage: () -> CommandantError<ClientError>?

	/// Creates a command that wraps another.
<<<<<<< HEAD
	fileprivate init<C: CommandType>(_ command: C) where C.ClientError == ClientError, C.Options.ClientError == ClientError {
=======
	private init<C: CommandProtocol where C.ClientError == ClientError, C.Options.ClientError == ClientError>(_ command: C) {
>>>>>>> ccffb8f4
		verb = command.verb
		function = command.function
		run = { (arguments: ArgumentParser) -> Result<(), CommandantError<ClientError>> in
			let options = C.Options.evaluate(.arguments(arguments))

			if let remainingArguments = arguments.remainingArguments {
				return .failure(unrecognizedArgumentsError(remainingArguments))
			}

			switch options {
			case let .success(options):
				return command
					.run(options)
					.mapError(CommandantError.commandError)

			case let .failure(error):
				return .failure(error)
			}
		}
		usage = { () -> CommandantError<ClientError>? in
			return C.Options.evaluate(.usage).error
		}
	}
}

/// Describes the "mode" in which a command should run.
public enum CommandMode {
	/// Options should be parsed from the given command-line arguments.
	case arguments(ArgumentParser)

	/// Each option should record its usage information in an error, for
	/// presentation to the user.
	case usage
}

/// Maintains the list of commands available to run.
public final class CommandRegistry<ClientError: Error> {
	private var commandsByVerb: [String: CommandWrapper<ClientError>] = [:]

	/// All available commands.
	public var commands: [CommandWrapper<ClientError>] {
		return commandsByVerb.values.sorted { return $0.verb < $1.verb }
	}

	public init() {}

	/// Registers the given command, making it available to run.
	///
	/// If another command was already registered with the same `verb`, it will
	/// be overwritten.
<<<<<<< HEAD
	public func register<C: CommandType>(_ command: C) where C.ClientError == ClientError, C.Options.ClientError == ClientError {
=======
	public func register<C: CommandProtocol where C.ClientError == ClientError, C.Options.ClientError == ClientError>(_ command: C) {
>>>>>>> ccffb8f4
		commandsByVerb[command.verb] = CommandWrapper(command)
	}

	/// Runs the command corresponding to the given verb, passing it the given
	/// arguments.
	///
	/// Returns the results of the execution, or nil if no such command exists.
	public func runCommand(_ verb: String, arguments: [String]) -> Result<(), CommandantError<ClientError>>? {
		return self[verb]?.run(ArgumentParser(arguments))
	}

	/// Returns the command matching the given verb, or nil if no such command
	/// is registered.
	public subscript(verb: String) -> CommandWrapper<ClientError>? {
		return commandsByVerb[verb]
	}
}

extension CommandRegistry {
	/// Hands off execution to the CommandRegistry, by parsing CommandLine.arguments
	/// and then running whichever command has been identified in the argument
	/// list.
	///
	/// If the chosen command executes successfully, the process will exit with
	/// a successful exit code.
	///
	/// If the chosen command fails, the provided error handler will be invoked,
	/// then the process will exit with a failure exit code.
	///
	/// If a matching command could not be found but there is any `executable-verb`
	/// style subcommand executable in the caller's `$PATH`, the subcommand will
	/// be executed.
	///
	/// If a matching command could not be found or a usage error occurred,
	/// a helpful error message will be written to `stderr`, then the process
	/// will exit with a failure error code.
	public func main(defaultVerb: String, errorHandler: (ClientError) -> ()) -> Never  {
		main(arguments: CommandLine.arguments, defaultVerb: defaultVerb, errorHandler: errorHandler)
	}
	
	/// Hands off execution to the CommandRegistry, by parsing `arguments`
	/// and then running whichever command has been identified in the argument
	/// list.
	///
	/// If the chosen command executes successfully, the process will exit with
	/// a successful exit code.
	///
	/// If the chosen command fails, the provided error handler will be invoked,
	/// then the process will exit with a failure exit code.
	///
	/// If a matching command could not be found but there is any `executable-verb`
	/// style subcommand executable in the caller's `$PATH`, the subcommand will
	/// be executed.
	///
	/// If a matching command could not be found or a usage error occurred,
	/// a helpful error message will be written to `stderr`, then the process
	/// will exit with a failure error code.
	public func main(arguments: [String], defaultVerb: String, errorHandler: (ClientError) -> ()) -> Never  {
		assert(arguments.count >= 1)

		var arguments = arguments

		// Extract the executable name.
		let executableName = arguments.remove(at: 0)

		let verb = arguments.first ?? defaultVerb
		if arguments.count > 0 {
			// Remove the command name.
			arguments.remove(at: 0)
		}

		switch runCommand(verb, arguments: arguments) {
		case .success?:
			exit(EXIT_SUCCESS)

		case let .failure(error)?:
			switch error {
			case let .usageError(description):
				fputs(description + "\n", stderr)

			case let .commandError(error):
				errorHandler(error)
			}

			exit(EXIT_FAILURE)

		case nil:
			if let subcommandExecuted = executeSubcommandIfExists(executableName, verb: verb, arguments: arguments) {
				exit(subcommandExecuted)
			}

			fputs("Unrecognized command: '\(verb)'. See `\(executableName) help`.\n", stderr)
			exit(EXIT_FAILURE)
		}
	}

	/// Finds and executes a subcommand which exists in your $PATH. The executable
	/// name must be in the form of `executable-verb`.
	///
	/// - Returns: The exit status of found subcommand or nil.
	private func executeSubcommandIfExists(_ executableName: String, verb: String, arguments: [String]) -> Int32? {
		let subcommand = "\(NSString(string: executableName).lastPathComponent)-\(verb)"

		func launchTask(_ path: String, arguments: [String]) -> Int32 {
			let task = Process()
			task.launchPath = path
			task.arguments = arguments

			task.launch()
			task.waitUntilExit()

			return task.terminationStatus
		}

		guard launchTask("/usr/bin/which", arguments: [ "-s", subcommand ]) == 0 else {
			return nil
		}

		return launchTask("/usr/bin/env", arguments: [ subcommand ] + arguments)
	}
}

// MARK: - migration support
@available(*, unavailable, renamed: "CommandProtocol")
public typealias CommandType = CommandProtocol<|MERGE_RESOLUTION|>--- conflicted
+++ resolved
@@ -39,11 +39,7 @@
 	public let usage: () -> CommandantError<ClientError>?
 
 	/// Creates a command that wraps another.
-<<<<<<< HEAD
-	fileprivate init<C: CommandType>(_ command: C) where C.ClientError == ClientError, C.Options.ClientError == ClientError {
-=======
-	private init<C: CommandProtocol where C.ClientError == ClientError, C.Options.ClientError == ClientError>(_ command: C) {
->>>>>>> ccffb8f4
+	fileprivate init<C: CommandProtocol>(_ command: C) where C.ClientError == ClientError, C.Options.ClientError == ClientError {
 		verb = command.verb
 		function = command.function
 		run = { (arguments: ArgumentParser) -> Result<(), CommandantError<ClientError>> in
@@ -94,11 +90,7 @@
 	///
 	/// If another command was already registered with the same `verb`, it will
 	/// be overwritten.
-<<<<<<< HEAD
-	public func register<C: CommandType>(_ command: C) where C.ClientError == ClientError, C.Options.ClientError == ClientError {
-=======
-	public func register<C: CommandProtocol where C.ClientError == ClientError, C.Options.ClientError == ClientError>(_ command: C) {
->>>>>>> ccffb8f4
+	public func register<C: CommandProtocol>(_ command: C) where C.ClientError == ClientError, C.Options.ClientError == ClientError {
 		commandsByVerb[command.verb] = CommandWrapper(command)
 	}
 
