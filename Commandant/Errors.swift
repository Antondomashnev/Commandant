//
//  Errors.swift
//  Commandant
//
//  Created by Justin Spahr-Summers on 2014-10-24.
//  Copyright (c) 2014 Carthage. All rights reserved.
//

import Foundation
import Result

/// Possible errors that can originate from Commandant.
///
/// `ClientError` should be the type of error (if any) that can occur when
/// running commands.
public enum CommandantError<ClientError>: ErrorType {
	/// An option was used incorrectly.
	case UsageError(description: String)

	/// An error occurred while running a command.
	case CommandError(ClientError)
}

extension CommandantError: CustomStringConvertible {
	public var description: String {
		switch self {
		case let .UsageError(description):
			return description

		case let .CommandError(error):
			return String(error)
		}
	}
}

/// Used to represent that a ClientError will never occur.
internal enum NoError: ErrorType {}

/// Constructs an `InvalidArgument` error that indicates a missing value for
/// the argument by the given name.
internal func missingArgumentError<ClientError>(argumentName: String) -> CommandantError<ClientError> {
	let description = "Missing argument for \(argumentName)"
	return .UsageError(description: description)
}

/// Constructs an error by combining the example of key (and value, if applicable)
/// with the usage description.
internal func informativeUsageError<ClientError>(keyValueExample: String, usage: String) -> CommandantError<ClientError> {
	let lines = usage.componentsSeparatedByCharactersInSet(NSCharacterSet.newlineCharacterSet())

	return .UsageError(description: lines.reduce(keyValueExample) { previous, value in
		return previous + "\n\t" + value
	})
}

/// Combines the text of the two errors, if they're both `UsageError`s.
/// Otherwise, uses whichever one is not (biased toward the left).
internal func combineUsageErrors<ClientError>(lhs: CommandantError<ClientError>, _ rhs: CommandantError<ClientError>) -> CommandantError<ClientError> {
	switch (lhs, rhs) {
	case let (.UsageError(left), .UsageError(right)):
		let combinedDescription = "\(left)\n\n\(right)"
		return .UsageError(description: combinedDescription)

	case (.UsageError, _):
		return rhs

	case (_, .UsageError), (_, _):
		return lhs
	}
}

// MARK: Argument

/// Constructs an error that describes how to use the argument, with the given
/// example of value usage if applicable.
internal func informativeUsageError<T, ClientError>(valueExample: String, argument: Argument<T>) -> CommandantError<ClientError> {
	if argument.defaultValue != nil {
		return informativeUsageError("[\(valueExample)]", usage: argument.usage)
	} else {
		return informativeUsageError(valueExample, usage: argument.usage)
	}
}

/// Constructs an error that describes how to use the argument.
internal func informativeUsageError<T: ArgumentType, ClientError>(argument: Argument<T>) -> CommandantError<ClientError> {
	var example = ""

	var valueExample = ""
	if let defaultValue = argument.defaultValue {
		valueExample = "\(defaultValue)"
	}

	if valueExample.isEmpty {
		example += "(\(T.name))"
	} else {
		example += valueExample
	}

	return informativeUsageError(example, argument: argument)
}

/// Constructs an error that describes how to use the argument list.
internal func informativeUsageError<T: ArgumentType, ClientError>(argument: Argument<[T]>) -> CommandantError<ClientError> {
	var example = ""

	var valueExample = ""
	if let defaultValue = argument.defaultValue {
		valueExample = "\(defaultValue)"
	}

	if valueExample.isEmpty {
		example += "(\(T.name))"
	} else {
		example += valueExample
	}

	return informativeUsageError(example, argument: argument)
}

// MARK: Option

/// Constructs an error that describes how to use the option, with the given
/// example of key (and value, if applicable) usage.
internal func informativeUsageError<T, ClientError>(keyValueExample: String, option: Option<T>) -> CommandantError<ClientError> {
	if option.defaultValue != nil {
		return informativeUsageError("[\(keyValueExample)]", usage: option.usage)
	} else {
		return informativeUsageError(keyValueExample, usage: option.usage)
	}
}

/// Constructs an error that describes how to use the option.
internal func informativeUsageError<T: ArgumentType, ClientError>(option: Option<T>) -> CommandantError<ClientError> {
	var example = "--\(option.key) "

	var valueExample = ""
	if let defaultValue = option.defaultValue {
		valueExample = "\(defaultValue)"
	}

	if valueExample.isEmpty {
		example += "(\(T.name))"
	} else {
		example += valueExample
	}

	return informativeUsageError(example, option: option)
}

/// Constructs an error that describes how to use the given boolean option.
internal func informativeUsageError<ClientError>(option: Option<Bool>) -> CommandantError<ClientError> {
	let key = option.key

	if let defaultValue = option.defaultValue {
		return informativeUsageError((defaultValue ? "--no-\(key)" : "--\(key)"), option: option)
	} else {
		return informativeUsageError("--(no-)\(key)", option: option)
	}
<<<<<<< HEAD
=======
}

/// Combines the text of the two errors, if they're both `UsageError`s.
/// Otherwise, uses whichever one is not (biased toward the left).
internal func combineUsageErrors<ClientError>(lhs: CommandantError<ClientError>, _ rhs: CommandantError<ClientError>) -> CommandantError<ClientError> {
	switch (lhs, rhs) {
	case let (.UsageError(left), .UsageError(right)):
		let combinedDescription = "\(left)\n\n\(right)"
		return .UsageError(description: combinedDescription)

	case (.UsageError, _):
		return rhs
	
	case (_, .UsageError), (_, _):
		return lhs
	}
}

/// Constructs an error that indicates unrecognized arguments remains.
internal func unrecognizedArgumentsError<ClientError>(options: [String]) -> CommandantError<ClientError> {
	return .UsageError(description: "Unrecognized arguments: " + options.joinWithSeparator(", "))
>>>>>>> 0a6f59c4
}<|MERGE_RESOLUTION|>--- conflicted
+++ resolved
@@ -67,6 +67,11 @@
 	case (_, .UsageError), (_, _):
 		return lhs
 	}
+}
+
+/// Constructs an error that indicates unrecognized arguments remains.
+internal func unrecognizedArgumentsError<ClientError>(options: [String]) -> CommandantError<ClientError> {
+	return .UsageError(description: "Unrecognized arguments: " + options.joinWithSeparator(", "))
 }
 
 // MARK: Argument
@@ -156,28 +161,4 @@
 	} else {
 		return informativeUsageError("--(no-)\(key)", option: option)
 	}
-<<<<<<< HEAD
-=======
-}
-
-/// Combines the text of the two errors, if they're both `UsageError`s.
-/// Otherwise, uses whichever one is not (biased toward the left).
-internal func combineUsageErrors<ClientError>(lhs: CommandantError<ClientError>, _ rhs: CommandantError<ClientError>) -> CommandantError<ClientError> {
-	switch (lhs, rhs) {
-	case let (.UsageError(left), .UsageError(right)):
-		let combinedDescription = "\(left)\n\n\(right)"
-		return .UsageError(description: combinedDescription)
-
-	case (.UsageError, _):
-		return rhs
-	
-	case (_, .UsageError), (_, _):
-		return lhs
-	}
-}
-
-/// Constructs an error that indicates unrecognized arguments remains.
-internal func unrecognizedArgumentsError<ClientError>(options: [String]) -> CommandantError<ClientError> {
-	return .UsageError(description: "Unrecognized arguments: " + options.joinWithSeparator(", "))
->>>>>>> 0a6f59c4
 }