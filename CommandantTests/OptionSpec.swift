//
//  OptionSpec.swift
//  Commandant
//
//  Created by Justin Spahr-Summers on 2014-10-25.
//  Copyright (c) 2014 Carthage. All rights reserved.
//

@testable import Commandant
import Foundation
import Nimble
import Quick
import Result

class OptionsTypeSpec: QuickSpec {
	override func spec() {
		describe("CommandMode.Arguments") {
			func tryArguments(arguments: String...) -> Result<TestOptions, CommandantError<NoError>> {
				return TestOptions.evaluate(.Arguments(ArgumentParser(arguments)))
			}

			it("should fail if a required argument is missing") {
				expect(tryArguments().value).to(beNil())
			}

			it("should fail if an option is missing a value") {
				expect(tryArguments("required", "--intValue").value).to(beNil())
			}

			it("should succeed without optional arguments") {
				let value = tryArguments("required").value
				let expected = TestOptions(intValue: 42, stringValue: "foobar", optionalFilename: "filename", requiredName: "required", enabled: false, force: false, glob: false, arguments: [])
				expect(value).to(equal(expected))
			}

			it("should succeed with some optional arguments") {
				let value = tryArguments("required", "--intValue", "3", "fuzzbuzz").value
				let expected = TestOptions(intValue: 3, stringValue: "foobar", optionalFilename: "fuzzbuzz", requiredName: "required", enabled: false, force: false, glob: false, arguments: [])
				expect(value).to(equal(expected))
			}

			it("should override previous optional arguments") {
				let value = tryArguments("required", "--intValue", "3", "--stringValue", "fuzzbuzz", "--intValue", "5", "--stringValue", "bazbuzz").value
				let expected = TestOptions(intValue: 5, stringValue: "bazbuzz", optionalFilename: "filename", requiredName: "required", enabled: false, force: false, glob: false, arguments: [])
				expect(value).to(equal(expected))
			}

			it("should enable a boolean flag") {
				let value = tryArguments("required", "--enabled", "--intValue", "3", "fuzzbuzz").value
				let expected = TestOptions(intValue: 3, stringValue: "foobar", optionalFilename: "fuzzbuzz", requiredName: "required", enabled: true, force: false, glob: false, arguments: [])
				expect(value).to(equal(expected))
			}

			it("should re-disable a boolean flag") {
				let value = tryArguments("required", "--enabled", "--no-enabled", "--intValue", "3", "fuzzbuzz").value
				let expected = TestOptions(intValue: 3, stringValue: "foobar", optionalFilename: "fuzzbuzz", requiredName: "required", enabled: false, force: false, glob: false, arguments: [])
				expect(value).to(equal(expected))
			}

			it("should enable multiple boolean flags") {
				let value = tryArguments("required", "-fg").value
				let expected = TestOptions(intValue: 42, stringValue: "foobar", optionalFilename: "filename", requiredName: "required", enabled: false, force: true, glob: true, arguments: [])
				expect(value).to(equal(expected))
			}

			it("should consume the rest of positional arguments") {
				let value = tryArguments("required", "optional", "value1", "value2").value
				let expected = TestOptions(intValue: 42, stringValue: "foobar", optionalFilename: "optional", requiredName: "required", enabled: false, force: false, glob: false, arguments: [ "value1", "value2" ])
				expect(value).to(equal(expected))
			}

			it("should treat -- as the end of valued options") {
				let value = tryArguments("--", "--intValue").value
				let expected = TestOptions(intValue: 42, stringValue: "foobar", optionalFilename: "filename", requiredName: "--intValue", enabled: false, force: false, glob: false, arguments: [])
				expect(value).to(equal(expected))
			}
		}

		describe("CommandMode.Usage") {
			it("should return an error containing usage information") {
				let error = TestOptions.evaluate(.Usage).error
				expect(error?.description).to(contain("intValue"))
				expect(error?.description).to(contain("stringValue"))
				expect(error?.description).to(contain("name you're required to"))
				expect(error?.description).to(contain("optionally specify"))
			}
		}
	}
}

struct TestOptions: OptionsType, Equatable {
	let intValue: Int
	let stringValue: String
	let optionalFilename: String
	let requiredName: String
	let enabled: Bool
	let force: Bool
	let glob: Bool
<<<<<<< HEAD
	let arguments: [String]
=======
	
	typealias ClientError = NoError
>>>>>>> 0a6f59c4

	static func create(a: Int)(b: String)(c: String)(d: String)(e: Bool)(f: Bool)(g: Bool)(h: [String]) -> TestOptions {
		return self.init(intValue: a, stringValue: b, optionalFilename: d, requiredName: c, enabled: e, force: f, glob: g, arguments: h)
	}

	static func evaluate(m: CommandMode) -> Result<TestOptions, CommandantError<NoError>> {
		return create
			<*> m <| Option(key: "intValue", defaultValue: 42, usage: "Some integer value")
			<*> m <| Option(key: "stringValue", defaultValue: "foobar", usage: "Some string value")
			<*> m <| Argument(usage: "A name you're required to specify")
			<*> m <| Argument(defaultValue: "filename", usage: "A filename that you can optionally specify")
			<*> m <| Option(key: "enabled", defaultValue: false, usage: "Whether to be enabled")
			<*> m <| Switch(flag: "f", key: "force", usage: "Whether to force")
			<*> m <| Switch(flag: "g", key: "glob", usage: "Whether to glob")
			<*> m <| Argument(defaultValue: [], usage: "An argument list that consumes the rest of positional arguments")
	}
}

func ==(lhs: TestOptions, rhs: TestOptions) -> Bool {
	return lhs.intValue == rhs.intValue && lhs.stringValue == rhs.stringValue && lhs.optionalFilename == rhs.optionalFilename && lhs.requiredName == rhs.requiredName && lhs.enabled == rhs.enabled && lhs.force == rhs.force && lhs.glob == rhs.glob && lhs.arguments == rhs.arguments
}

extension TestOptions: CustomStringConvertible {
	var description: String {
		return "{ intValue: \(intValue), stringValue: \(stringValue), optionalFilename: \(optionalFilename), requiredName: \(requiredName), enabled: \(enabled), force: \(force), glob: \(glob), arguments: \(arguments) }"
	}
}<|MERGE_RESOLUTION|>--- conflicted
+++ resolved
@@ -96,12 +96,9 @@
 	let enabled: Bool
 	let force: Bool
 	let glob: Bool
-<<<<<<< HEAD
 	let arguments: [String]
-=======
-	
+
 	typealias ClientError = NoError
->>>>>>> 0a6f59c4
 
 	static func create(a: Int)(b: String)(c: String)(d: String)(e: Bool)(f: Bool)(g: Bool)(h: [String]) -> TestOptions {
 		return self.init(intValue: a, stringValue: b, optionalFilename: d, requiredName: c, enabled: e, force: f, glob: g, arguments: h)
